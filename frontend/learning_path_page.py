import logging
import os
import sys
import json
import streamlit as st
import pandas as pd
from datetime import datetime
import requests

# Ensure backend services can be imported
# sys.path.append(os.path.abspath(os.path.join(os.path.dirname(__file__), "..")))

# Import backend services
from frontend.ui_service import format_course_message, format_introduction, format_career_advice, format_skills_for_display

# Set up logging (consider moving configuration to a central place)
logging.basicConfig(
    level=logging.INFO, # Changed default level to INFO
    format='%(asctime)s - %(name)s - %(levelname)s - %(message)s',
    handlers=[
        logging.FileHandler("learning_path_debug.log", mode='a'), # Append mode
        logging.StreamHandler(sys.stdout)
    ]
)
logger = logging.getLogger(__name__) # Use __name__ for logger
now = datetime.now()

<<<<<<< HEAD
def save_chat_history_api(user_name, chat_history, cur_timestamp, source_page="Learning Path", target_role=None):
    """Save chat history to the database."""
    try:
        # Get target role from session state if not provided
        if target_role is None and "lp_data" in st.session_state:
            target_role = st.session_state.lp_data.get("target_role", "Unknown Role")
        
        # Call the API endpoint to save chat history
=======
# Define API URL - should be configurable in production
API_URL = "http://localhost:8000"

# Custom JSON encoder to handle non-serializable objects
class CustomJSONEncoder(json.JSONEncoder):
    def default(self, obj):
        if isinstance(obj, pd.DataFrame):
            return obj.to_dict('records')
        elif isinstance(obj, pd.Series):
            return obj.to_dict()
        elif isinstance(obj, (pd.Timestamp, datetime)):
            return obj.isoformat()
        elif hasattr(obj, 'to_dict'):
            return obj.to_dict()
        return str(obj)

def save_session_state_api(user_name, session_state_data, cur_timestamp, source_page, role):
    """Save session state to the database."""
    try:
        
        session_state_json = json.dumps(session_state_data, cls=CustomJSONEncoder)
        # Call the API endpoint to save session state
>>>>>>> 692b1e98
        response = requests.post(
            f"{API_URL}/user-input/save-session-state",
            json={
                "user_name": user_name,
<<<<<<< HEAD
                "chat_history": chat_history, 
                "timestamp": cur_timestamp,
                "source_page": source_page,
                "target_role": target_role
            }
        )
        if response.status_code == 200:
            logger.info(f"Chat history saved successfully for user {user_name} with role {target_role}")
        else:
            logger.error(f"Failed to save chat history: {response.status_code} - {response.text}")
=======
                "session_state": session_state_json,  # Send as JSON string
                "timestamp": cur_timestamp,
                "source_page": source_page,
                "role": role
            }
        )
        if response.status_code == 200:
            logger.info("Chat/session data saved successfully")
        else:
            logger.error(f"Failed to save chat/session data: {response.status_code} | {response.text}")
>>>>>>> 692b1e98
    except Exception as e:
        logger.error(f"Error saving chat/session data: {str(e)}", exc_info=True)

def get_top_skills_for_role_api(target_role):
    """Call the API to get top skills for a role."""
    try:
        # Call the API endpoint to get top skills
        response = requests.get(
            f"http://localhost:8000/recommendations/skills/top/{target_role}"
        )
        if response.status_code == 200:
            data = response.json()
            if data.get("success", False):
                logger.info(f"Successfully retrieved {len(data['skills'])} skills for {target_role}")
                return data["skills"]
            else:
                logger.warning(f"API returned no skills for role {target_role}: {data.get('message')}")
                return []
        else:
            logger.error(f"API error getting skills for {target_role}: {response.status_code}")
            return []
    except Exception as e:
        logger.error(f"Error calling skills API: {str(e)}", exc_info=True)
        return []

def get_course_recommendations_api(target_role, user_id=None):
    """Call the API to get course recommendations for a role."""
    try:
        # Call the API endpoint to get course recommendations
        response = requests.post(
            f"http://localhost:8000/recommendations/courses",
            json={"role": target_role, "user_id": user_id, "limit": 5}
        )
        if response.status_code == 200:
            # Get the raw response
            courses = response.json()
            
            # Log the raw response structure
            logger.info(f"API returned courses data type: {type(courses)}")
            logger.info(f"API response first item structure: {str(courses)[:200]}...")
            
            # Return raw response for more flexible handling
            return courses
        else:
            # Try to get more detailed error info
            error_msg = f"API error getting courses: {response.status_code}"
            try:
                error_details = response.json()
                error_msg += f" - {error_details.get('detail', 'No details')}"
            except:
                error_msg += f" - {response.text[:100]}"
            
            logger.error(error_msg)
            return []
    except Exception as e:
        logger.error(f"Error calling courses API: {str(e)}", exc_info=True)
        return []

def store_skill_ratings_api(learning_path_data):
    """Call the API to store learning path data."""
    try:
        # Prepare data for API call
        api_data = {
            "name": learning_path_data.get("name", "Unknown"),
            "target_role": learning_path_data.get("target_role", "Unknown Role"),
            "top_skills": learning_path_data.get("top_skills", []),
            "skill_ratings": learning_path_data.get("skill_ratings", {})
        }
        
        # # If courses exist and it's a DataFrame, convert to dict
        # courses = learning_path_data.get("courses")
        # if isinstance(courses, pd.DataFrame) and not courses.empty:
        #     api_data["courses"] = courses.to_dict('records')
        
        # Call the API endpoint
        response = requests.post(
            "http://localhost:8000/user-input/skill-ratings/store",
            json=api_data
        )
        
        if response.status_code == 200:
            data = response.json()
            if data.get("success"):
                logger.info(f"Successfully stored learning path, record ID: {data.get('record_id')}")
                return data.get('record_id')
            else:
                logger.warning(f"Learning path API returned failure: {data.get('message')}")
                return None
        else:
            logger.error(f"API error storing learning path: {response.status_code}")
            return None
    except Exception as e:
        logger.error(f"Error calling learning path storage API: {str(e)}", exc_info=True)
        return None

def answer_career_question_api(question, user_context):
    """Call the API to get an answer to a career-related question."""
    try:
        # Prepare request data
        request_data = {
            "question": question,
            "user_context": user_context
        }
        
        # Call the API endpoint
        response = requests.post(
            "http://localhost:8000/user-input/career-question",
            json=request_data
        )
        
        if response.status_code == 200:
            data = response.json()
            return data.get("response", "I'm sorry, I couldn't find an answer.")
        else:
            # Extract error message from response if possible
            try:
                error_data = response.json()
                error_msg = error_data.get("detail", "Unknown error")
                logger.error(f"API error ({response.status_code}): {error_msg}")
                
                # For service unavailable errors, we can show a more specific message
                if response.status_code == 503:
                    return f"I'm having trouble with that question: {error_msg}"
                else:
                    return "I'm sorry, there was an error processing your question."
            except:
                logger.error(f"Failed to parse error response: {response.status_code}, {response.text}")
                return "I'm sorry, there was an error processing your question."
    except Exception as e:
        logger.error(f"Error calling career question API: {str(e)}", exc_info=True)
        return "I'm sorry, I'm having trouble connecting to the service right now."

def render_learning_path_page(): # Renamed function
    """Main function for the Learning Path chat feature with proper error handling."""

    # --- Log state at the beginning of each execution --- 
    logger.info(f"--- Entering render_learning_path_page ---")
    logger.info(f"Current lp_state: {st.session_state.get('lp_state', 'Not Set')}")
    logger.info(f"Current page: {st.session_state.get('current_page', 'Not Set')}")
    logger.info(f"LP Messages count: {len(st.session_state.get('lp_messages', []))}")
    logger.info(f"LP Data keys: {list(st.session_state.get('lp_data', {}).keys())}")
    # --- End Logging --- 
    # Add Back button
    if st.button("⬅️ Back to Guidance Hub"):
        st.session_state.current_page = "Guidance Hub"
        # Save chat history before clearing
        if 'lp_messages' in st.session_state and len(st.session_state.lp_messages) > 0 and st.session_state.get('results_displayed', False):
<<<<<<< HEAD
            target_role = st.session_state.lp_data.get("target_role", "Unknown Role") if "lp_data" in st.session_state else "Unknown Role"
            save_chat_history_api(
                user_name=st.session_state.get("username", "User"),
                chat_history=st.session_state.lp_messages,
                cur_timestamp=st.session_state.cur_timestamp,
                source_page="Learning Path",
                target_role=target_role
=======
            save_session_state_api(
                user_name=st.session_state.get("username", "User"),
                session_state_data=st.session_state.to_dict(),
                cur_timestamp=st.session_state.cur_timestamp,
                source_page="learning_path",
                role=st.session_state.lp_data.get("target_role", "Unknown Role")
>>>>>>> 692b1e98
            )
            logger.info(f"Saved chat history on navigation back (results were displayed) for role {target_role}")
        else:
            logger.info("No chat history to save on navigation back (results were not displayed)")
        # Clear specific states for this page if needed when going back
        if 'lp_state' in st.session_state: del st.session_state.lp_state
        if 'lp_messages' in st.session_state: del st.session_state.lp_messages
        if 'lp_data' in st.session_state: del st.session_state.lp_data
        if 'results_displayed' in st.session_state: del st.session_state.results_displayed
        if 'cur_timestamp' in st.session_state: del st.session_state.cur_timestamp
        logger.info("Navigating back to Guidance Hub, resetting LP state.")
        st.rerun()

    # Add extra padding at the top
    st.markdown("<div style='height: 20px;'></div>", unsafe_allow_html=True) # Reduced padding slightly
    st.header("🎯 Personalized Learning Path")

    # Add expandable debug section with more functionality
    with st.expander("Diagnostic Information (Click to expand)"):
        debug_container = st.container()
        
        # Add troubleshooting options
        debug_container.write("### Troubleshooting Tools")
        debug_col1, debug_col2 = debug_container.columns(2)
        
        with debug_col1:
            if st.button("Test API Connectivity"):
                try:
                    response = requests.get("http://localhost:8000/recommendations/health")
                    if response.status_code == 200:
                        debug_container.success("✅ API is accessible and returning 200 OK")
                    else:
                        debug_container.error(f"❌ API returned status code: {response.status_code}")
                except Exception as e:
                    debug_container.error(f"❌ Could not connect to API: {str(e)}")
        
        with debug_col2:
            if st.button("Test Course API"):
                try:
                    response = requests.post(
                        "http://localhost:8000/recommendations/courses",
                        json={"role": "Data Scientist", "limit": 1}
                    )
                    if response.status_code == 200:
                        courses = response.json()
                        if courses:
                            debug_container.success(f"✅ Received {len(courses)} courses from API")
                            debug_container.write(courses)
                        else:
                            debug_container.warning("⚠️ API returned empty course list")
                    else:
                        debug_container.error(f"❌ API returned status code: {response.status_code}")
                except Exception as e:
                    debug_container.error(f"❌ Could not get courses: {str(e)}")
        
        # Display current session state 
        debug_container.write("### Session State")
        debug_container.json(st.session_state.to_dict()) # Display full state as JSON
        
        # Add detailed data view
        debug_container.write("### Course Data")
        if "lp_data" in st.session_state and "courses" in st.session_state.lp_data:
            courses_df = st.session_state.lp_data["courses"]
            if not courses_df.empty:
                debug_container.write(f"DataFrame shape: {courses_df.shape}")
                debug_container.write(f"Columns: {list(courses_df.columns)}")
                debug_container.dataframe(courses_df)
            else:
                debug_container.warning("No courses DataFrame or DataFrame is empty")
                
                # Show raw data if available
                if "raw_courses" in st.session_state.lp_data:
                    raw_courses = st.session_state.lp_data["raw_courses"]
                    if raw_courses:
                        debug_container.write("Raw courses data:")
                        debug_container.write(raw_courses)
                    else:
                        debug_container.warning("Raw courses data is empty")
        else:
            debug_container.warning("No course data in session state")

    # Initialize session state for the learning path conversation
    if "lp_state" not in st.session_state:
        st.session_state.lp_state = "ask_name"
        st.session_state.lp_messages = []
        st.session_state.lp_data = {}
        st.session_state.cur_timestamp = now.strftime("%Y-%m-%d %H:%M:%S")
        logger.info("Initialized learning path session state.")
        # Don't rerun here, let the ask_name block handle the first message

    # Helper function to add messages to the chat
    def add_message(role, content):
        # Ensure messages list exists
        if "lp_messages" not in st.session_state: st.session_state.lp_messages = []
        st.session_state.lp_messages.append({"role": role, "content": content})
        # logger.debug(f"Added message: {role} - {content[:50]}...") # Optional debug log

    # Display chat history
    if "lp_messages" in st.session_state:
        for msg in st.session_state.lp_messages:
            with st.chat_message(msg["role"]):
                st.markdown(msg["content"])

    # === State Machine for Learning Path ===

    # --- Ask Name --- #
    # Use .get() for safety, although we initialize above
    current_lp_state = st.session_state.get("lp_state", "ask_name") 

    if current_lp_state == "ask_name":
        logger.info("Inside 'ask_name' state block.")
        # Check if messages list exists and is empty
        if not st.session_state.get("lp_messages", []):
             add_message("assistant", "👋 Hello! I'll help you create a personalized learning path. What's your name?")
             logger.info("Added initial welcome message.")
             # Rerun needed ONLY to display the very first message before input is possible
             st.rerun()

        user_input = st.chat_input("Your name", key="lp_name_input") # Added key for stability
        if user_input:
            logger.info(f"Received name input: {user_input}")
            st.session_state.lp_data["name"] = user_input
            add_message("user", user_input)
            add_message("assistant", f"Nice to meet you, {user_input}! What career would you like to pursue? (e.g., Data Engineer, Data Scientist, Software Engineer)")
            st.session_state.lp_state = "ask_role" # <<< State updated here
            logger.info(f"User name set: {user_input}. Updated lp_state to 'ask_role'. Preparing to rerun.")
            logger.info(f"LP Messages count before rerun: {len(st.session_state.get('lp_messages', []))}")
            st.rerun() # <<< Rerun triggered here

    # --- Ask Target Role --- #
    elif current_lp_state == "ask_role":
        logger.info("Inside 'ask_role' state block.")
        user_input = st.chat_input("E.g., Data Engineer, Data Scientist", key="lp_role_input") # Added key
        if user_input:
            target_role = user_input.strip()
            st.session_state.lp_data["target_role"] = target_role
            add_message("user", target_role)
            logger.info(f"Target role set: {target_role}. Fetching skills.")

            with st.spinner("Identifying key skills for this role..."):
                try:
                    top_skills = get_top_skills_for_role_api(target_role)
                    if not top_skills: # Handle case where no skills are found
                        logger.warning(f"No top skills found for role: {target_role}")
                        add_message("assistant", f"I couldn't find specific top skills for '{target_role}'. Let's try defining some key areas manually. What are 5 important skills or topics for this role?")
                        st.session_state.lp_state = "manual_skills"
                    else:
                        st.session_state.lp_data["top_skills"] = top_skills
                        st.session_state.lp_data["skill_ratings"] = {}
                        st.session_state.lp_data["current_skill_index"] = 0

                        skills_list = "\n".join([f"- {skill}" for skill in top_skills])
                        add_message("assistant", f"Great! For a **{target_role}** role, these are the top skills you'll need:\n\n{skills_list}\n\nLet's assess your current skill level in each area.")
                        st.session_state.lp_state = "rate_skills"
                        logger.info(f"Found {len(top_skills)} skills for {target_role}. Moving to rate_skills state.")

                except Exception as e:
                    logger.error(f"Error getting skills for {target_role}: {str(e)}", exc_info=True)
                    debug_container.error(f"Error getting skills: {str(e)}")
                    add_message("assistant", "I'm having trouble identifying key skills for this role right now. Let me help you build a more general learning path instead. What specific areas are you interested in learning about? (Please list 5)")
                    st.session_state.lp_state = "manual_skills"
            st.rerun()

    # --- Manual Skills Entry --- #
    elif current_lp_state == "manual_skills":
        logger.info("Inside 'manual_skills' state block.")
        user_input = st.chat_input("Enter 5 skills or topics (comma-separated)", key="lp_manual_skills_input") # Added key
        if user_input:
            add_message("user", user_input)

            skills = [skill.strip() for skill in user_input.split(',') if skill.strip()]
            if len(skills) != 5:
                add_message("assistant", "Please enter exactly 5 skills or topics, separated by commas.")
                st.rerun()
            else:
                st.session_state.lp_data["top_skills"] = skills
                st.session_state.lp_data["skill_ratings"] = {}
                st.session_state.lp_data["current_skill_index"] = 0

                add_message("assistant", "Thanks! Let's rate your proficiency in each area.")
                st.session_state.lp_state = "rate_skills"
                logger.info(f"Received manual skills: {skills}. Moving to rate_skills state.")
                st.rerun()

    # --- Rate Skills (Loop) --- #
    elif current_lp_state == "rate_skills":
        logger.info("Inside 'rate_skills' state block.")
        skills = st.session_state.lp_data.get("top_skills", [])
        index = st.session_state.lp_data.get("current_skill_index", 0)

        if index < len(skills):
            current_skill = skills[index]
            # Check if message already exists to prevent duplicates on rerun
            last_msg_content = st.session_state.lp_messages[-1]["content"] if st.session_state.get("lp_messages") else ""
            prompt_text = f"How would you rate your proficiency in **{current_skill}** on a scale of 1-5?"
            # Avoid adding duplicate prompts if the state didn't advance properly
            if not last_msg_content.startswith(prompt_text.split("\n")[0]): # Check start of prompt
                 add_message("assistant", f"{prompt_text}\n\n1: No experience\n2: Basic knowledge\n3: Intermediate\n4: Advanced\n5: Expert")
                 logger.info(f"Asking for rating for skill: {current_skill}")
            st.session_state.lp_state = "wait_for_rating"
            st.rerun()
            # Do not rerun here, wait for user input via chat_input in the next state block
        else:
            # If all skills are rated, move to generating courses
            st.session_state.lp_state = "generate_courses"
            logger.info("All skills rated. Moving to generate_courses state.")
            st.rerun()

    # --- Wait for Rating --- #
    elif current_lp_state == "wait_for_rating":
        logger.info("Inside 'wait_for_rating' state block.")
        skills = st.session_state.lp_data.get("top_skills", [])
        index = st.session_state.lp_data.get("current_skill_index", 0)

        if index < len(skills):
            current_skill = skills[index]
            # Use a unique key for each skill rating input
            user_input = st.chat_input(f"Rate your {current_skill} skills (1-5)", key=f"lp_rating_{current_skill.replace(' ','_')}")
            if user_input:
                try:
                    rating = int(user_input.strip())
                    if 1 <= rating <= 5:
                        st.session_state.lp_data.setdefault("skill_ratings", {})[current_skill] = rating
                        add_message("user", f"{rating}")
                        logger.info(f"Skill '{current_skill}' rated: {rating}")

                        # Move to next skill
                        st.session_state.lp_data["current_skill_index"] = index + 1
                        st.session_state.lp_state = "rate_skills" # Go back to rating state to ask next or move on
                        st.rerun()
                    else:
                        add_message("assistant", "Please enter a valid rating between 1 and 5.")
                        st.rerun()
                except ValueError:
                    add_message("assistant", "Please enter a number between 1 and 5.")
                    st.rerun()
        else:
             logger.warning("Entered wait_for_rating state with invalid index or no skills. Resetting.")
             st.session_state.lp_state = "ask_role"
             st.rerun()

    # --- Generate Courses --- #
    elif current_lp_state == "generate_courses":
        logger.info("Inside 'generate_courses' state block.")
        # Check if courses already generated to prevent re-running on refresh
        if "courses" not in st.session_state.lp_data:
            # Check if messages list exists before adding
            if not st.session_state.get("lp_messages", []):
                add_message("assistant", "Preparing to generate learning path...") # Initial message if needed
            elif not st.session_state.lp_messages[-1]["content"].startswith("Thanks for the ratings!"):
                 add_message("assistant", "Thanks for the ratings! Now generating your personalized learning path...")
            
            with st.spinner("Searching for the best courses..."):
                target_role = st.session_state.lp_data.get("target_role", "Unknown Role")
                user_id = None # Placeholder for user ID if needed by course service

                # Store the learning path data first (optional, depends on whether ID is needed for courses)
                try:
                    debug_container.write("Storing learning path data...")
                    store_result = store_skill_ratings_api(st.session_state.lp_data)
                    if store_result:
                        debug_container.success("Learning path stored successfully")
                        # Get the ID from the stored data
                        user_id = store_result
                        debug_container.write(f"Using record ID: {user_id}")
                    else:
                        debug_container.warning("Learning path stored, but no ID returned.")
                        logger.warning("Learning path stored, but no ID returned.")
                except Exception as e:
                    debug_container.error(f"Error saving learning path: {str(e)}")
                    logger.error(f"Error saving learning path: {str(e)}", exc_info=True)
                    user_id = None
                    # Continue without stored ID

                # Get recommended courses
                try:
                    debug_container.write("Fetching course recommendations...")
                    courses = get_course_recommendations_api(target_role, user_id)
                    debug_container.success(f"Retrieved {len(courses)} course recommendations.")
                    logger.info(f"Retrieved {len(courses)} course recommendations for role '{target_role}'.")
                    
                    # Log the raw course data to debug
                    logger.info(f"Raw courses data: {courses[:1]}")
                    
                    # Make sure we have a proper DataFrame
                    if isinstance(courses, pd.DataFrame):
                        courses_df = courses
                    else:
                        # Convert list of dicts to DataFrame
                        try:
                            courses_df = pd.DataFrame(courses)
                            logger.info(f"Converted courses to DataFrame with columns: {list(courses_df.columns)}")
                        except Exception as e:
                            logger.error(f"Error converting courses to DataFrame: {e}", exc_info=True)
                            courses_df = pd.DataFrame()
                    
                    # Store in session state
                    st.session_state.lp_data["courses"] = courses_df
                    
                    # Store raw data too for debugging
                    st.session_state.lp_data["raw_courses"] = courses
                except Exception as e:
                    debug_container.error(f"Error retrieving courses: {str(e)}")
                    logger.error(f"Error retrieving courses for role '{target_role}': {str(e)}", exc_info=True)
                    st.session_state.lp_data["courses"] = pd.DataFrame() # Store empty DataFrame
                    add_message("assistant", "Sorry, I encountered an error while searching for courses. I can still provide general advice.")

            # Move to display state regardless of course fetching success
            st.session_state.lp_state = "display_results"
            logger.info("Course generation/fetch complete. Moving to display_results state.")
            st.rerun()
        else:
            # If courses are already generated, ensure we are in display state
            if st.session_state.lp_state != "display_results":
                logger.info("Courses already generated, ensuring state is display_results.")
                st.session_state.lp_state = "display_results"
                st.rerun() # Rerun if state was wrong
            else:
                logger.info("Courses already generated, state is correct (display_results).")

    # --- Display Results --- #
    elif current_lp_state == "display_results":
        logger.info("Inside 'display_results' state block.")
        if "results_displayed" not in st.session_state:
            logger.info("Displaying learning path results for the first time.")
            # Get personalized data
            name = st.session_state.lp_data.get("name", "User")
            target_role = st.session_state.lp_data.get("target_role", "your chosen role")
            skill_ratings = st.session_state.lp_data.get("skill_ratings", {})
            courses_df = st.session_state.lp_data.get("courses", pd.DataFrame())

            # Add Skill Assessment section
            skill_assessment = format_skills_for_display(skill_ratings)
            add_message("assistant", skill_assessment)

            # Format and display Intro + Course Recommendations
            try:
                intro = format_introduction(target_role, skill_ratings)
                
                # Debug what's in the session state
                raw_courses = st.session_state.lp_data.get("raw_courses", [])
                logger.info(f"Debug - raw_courses in session state: {len(raw_courses)} items")
                
                # Try with raw courses data if DataFrame is empty
                if courses_df.empty and raw_courses:
                    logger.warning("courses_df is empty but raw_courses exists, trying direct use of raw data")
                    # Create a simplified course message directly from raw data
                    course_msg = "# 📋 Learning Path\n\n"
                    course_msg += "# 📚 Course Recommendations\n\n"
                    
                    for course in raw_courses:
                        course_name = course.get('COURSE_NAME', course.get('course_name', 'Unknown Course'))
                        course_url = course.get('URL', course.get('url', '#'))
                        course_description = course.get('DESCRIPTION', course.get('description', 'No description available'))
                        
                        course_msg += f"### {course_name}\n\n"
                        course_msg += f"**What you'll learn**:\n\n{course_description[:300]}...\n\n"
                        course_msg += f"**[➡️ Enroll in this course]({course_url})**\n\n"
                        course_msg += "---\n\n"
                    
                    has_valid_courses = bool(raw_courses)
                else:
                    logger.info(f"Formatting courses with DataFrame of shape: {courses_df.shape}")
                    course_msg, has_valid_courses = format_course_message(courses_df, target_role)
                
                # Display with what we have
                logger.info(f"Course formatting result: has_valid_courses={has_valid_courses}")
                if has_valid_courses:
                    logger.info("Adding full message with courses to the chat")
                    full_message = intro + course_msg
                    add_message("assistant", full_message)
                else:
                    logger.info("No valid courses, adding intro and error message separately")
                    add_message("assistant", intro) # Show intro even if no courses
                    add_message("assistant", "I couldn't find specific courses for your skill gaps. Consider searching for courses related to your rated skills on platforms like Coursera, Udemy, or LinkedIn Learning.")
                    logger.warning("No valid courses found to display.")
                    
                    # Added explicit debug for troubleshooting
                    debug_container.warning("⚠️ No courses could be displayed. Check the logs for details.")
                    debug_container.write(f"Raw courses data: {raw_courses}")
                    
            except Exception as e:
                logger.error(f"Error formatting courses for display: {str(e)}", exc_info=True)
                # Ensure we at least show something in case of error
                add_message("assistant", intro)
                add_message("assistant", "I encountered an error while formatting your course recommendations. Please try again later.")
                
                # Add debug information to the debug container
                debug_container.error(f"Error formatting courses: {str(e)}")
                debug_container.write("Stack trace:", exc_info=True)

            # Add Career Advice with LLM
            career_advice = format_career_advice(target_role=target_role, skill_ratings=skill_ratings)
            add_message("assistant", career_advice)

            # Mark results as displayed to prevent re-adding messages on rerun
            st.session_state.results_displayed = True
            st.rerun() # Rerun once to ensure all messages are shown

        # Handle follow-up questions
        user_input = st.chat_input("Ask a question about your learning path or type 'restart' to begin again", key="lp_followup_input")
        if user_input:
            add_message("user", user_input)
            
            # Check if user wants to restart
            if user_input.lower() in ['restart', 'start over', 'reset']:
                add_message("assistant", "Let's start fresh with a new learning path analysis!")
                # Save chat history before resetting
                if st.session_state.get('results_displayed', False):
<<<<<<< HEAD
                    target_role = st.session_state.lp_data.get("target_role", "Unknown Role") if "lp_data" in st.session_state else "Unknown Role"
                    save_chat_history_api(
                        user_name=st.session_state.get("username", "User"),
                        chat_history=st.session_state.lp_messages,  # Send as a list, not JSON string
                        cur_timestamp=st.session_state.cur_timestamp,
                        source_page="Learning Path",
                        target_role=target_role
=======
                    save_session_state_api(
                        user_name=st.session_state.get("username", "User"),
                        session_state_data=st.session_state.to_dict(),
                        cur_timestamp=st.session_state.cur_timestamp,
                        source_page="learning_path",
                        role=st.session_state.lp_data.get("target_role", "Unknown Role")
>>>>>>> 692b1e98
                    )
                    logger.info(f"Saved chat history on restart via chat (results were displayed) for role {target_role}")
                # Reset session state
                st.session_state.lp_state = "ask_name"
                st.session_state.lp_messages = []
                st.session_state.lp_data = {}
                st.session_state.cur_timestamp = now.strftime("%Y-%m-%d %H:%M:%S")
                if "results_displayed" in st.session_state:
                    del st.session_state.results_displayed
                st.rerun()
            
            logger.info(f"User asked follow-up question: {user_input}")
            with st.spinner("Thinking..."):
                try:
                    # Create context for the chat service
                    user_context = {
                        'name': st.session_state.lp_data.get('name', 'User'),
                        'target_role': st.session_state.lp_data.get('target_role', 'Unknown'),
                        'skills': list(st.session_state.lp_data.get('skill_ratings', {}).keys()),
                        'chat_history': st.session_state.lp_messages
                        # Optionally add course info if relevant to context
                        # 'courses': st.session_state.lp_data.get("courses", pd.DataFrame()).to_dict('records')
                    }

                    # Use API instead of direct function call
                    followup_response = answer_career_question_api(user_input, user_context)
                    add_message("assistant", followup_response)
                    logger.info("Generated follow-up response.")
                except Exception as e:
                    logger.error(f"Error generating follow-up response: {str(e)}", exc_info=True)
                    debug_container.error(f"Error generating response: {str(e)}")
                    add_message("assistant", "I'm having trouble processing your question right now. Could you try asking in a different way or focusing on the provided path?")

            st.rerun() # Rerun to display the new messages

    # --- Fallback for unexpected state --- #
    else:
        logger.error(f"Reached unexpected learning path state: {current_lp_state}")
        st.error("Something went wrong. Resetting learning path conversation.")
        # Reset state
        st.session_state.lp_state = "ask_name"
        st.session_state.lp_messages = []
        st.session_state.lp_data = {}
        st.session_state.cur_timestamp = now.strftime("%Y-%m-%d %H:%M:%S")
        if "results_displayed" in st.session_state:
            del st.session_state.results_displayed
        st.rerun()

    # --- Sidebar Actions ---
    st.sidebar.divider()
    st.sidebar.header("Chat Controls")
    if st.sidebar.button("🔄 Restart Analysis"):
        logger.info("User initiated learning path reset from sidebar button.")
        # Save chat history before resetting
        if len(st.session_state.get("lp_messages", [])) > 0 and st.session_state.get('results_displayed', False):
<<<<<<< HEAD
            target_role = st.session_state.lp_data.get("target_role", "Unknown Role") if "lp_data" in st.session_state else "Unknown Role"
            save_chat_history_api(
                user_name=st.session_state.get("username", "User"),
                chat_history=st.session_state.lp_messages,  # Send as a list, not JSON string
                cur_timestamp=st.session_state.cur_timestamp,
                source_page="Learning Path",
                target_role=target_role
=======
            save_session_state_api(
                user_name=st.session_state.get("username", "User"),
                session_state_data=st.session_state.to_dict(),
                cur_timestamp=st.session_state.cur_timestamp,
                source_page="learning_path",
                role=st.session_state.lp_data.get("target_role", "Unknown Role")
>>>>>>> 692b1e98
            )
            logger.info(f"Saved chat history on sidebar restart (results were displayed) for role {target_role}")
        # Reset chat state
        st.session_state.lp_state = "ask_name"
        st.session_state.lp_messages = []
        st.session_state.lp_data = {}
        st.session_state.cur_timestamp = now.strftime("%Y-%m-%d %H:%M:%S")
        if "results_displayed" in st.session_state:
            del st.session_state.results_displayed
        st.rerun()
        
    if st.sidebar.button("⏹️ End Chat"):
        logger.info("User clicked End Chat from sidebar button.")
        st.session_state.current_page = "Dashboard"
        # Save chat history
        if st.session_state.get('results_displayed', False):
<<<<<<< HEAD
            target_role = st.session_state.lp_data.get("target_role", "Unknown Role") if "lp_data" in st.session_state else "Unknown Role"
            save_chat_history_api(
                user_name=st.session_state.get("username", "User"),
                chat_history=st.session_state.lp_messages,  # Send as a list, not JSON string
                cur_timestamp=st.session_state.cur_timestamp,
                source_page="Learning Path",
                target_role=target_role
=======
            save_session_state_api(
                user_name=st.session_state.get("username", "User"),
                session_state_data=st.session_state.to_dict(),
                cur_timestamp=st.session_state.cur_timestamp,
                source_page="learning_path",
                role=st.session_state.lp_data.get("target_role", "Unknown Role")
>>>>>>> 692b1e98
            )
            logger.info(f"Saved chat history on end chat (results were displayed) for role {target_role}")
        # Clear specific states for this page
        for key in ['lp_state', 'lp_messages', 'lp_data', 'results_displayed', 'cur_timestamp']:
            st.session_state.pop(key, None)
        st.session_state.current_page = "Dashboard"
        st.rerun() <|MERGE_RESOLUTION|>--- conflicted
+++ resolved
@@ -25,16 +25,6 @@
 logger = logging.getLogger(__name__) # Use __name__ for logger
 now = datetime.now()
 
-<<<<<<< HEAD
-def save_chat_history_api(user_name, chat_history, cur_timestamp, source_page="Learning Path", target_role=None):
-    """Save chat history to the database."""
-    try:
-        # Get target role from session state if not provided
-        if target_role is None and "lp_data" in st.session_state:
-            target_role = st.session_state.lp_data.get("target_role", "Unknown Role")
-        
-        # Call the API endpoint to save chat history
-=======
 # Define API URL - should be configurable in production
 API_URL = "http://localhost:8000"
 
@@ -57,23 +47,10 @@
         
         session_state_json = json.dumps(session_state_data, cls=CustomJSONEncoder)
         # Call the API endpoint to save session state
->>>>>>> 692b1e98
         response = requests.post(
             f"{API_URL}/user-input/save-session-state",
             json={
                 "user_name": user_name,
-<<<<<<< HEAD
-                "chat_history": chat_history, 
-                "timestamp": cur_timestamp,
-                "source_page": source_page,
-                "target_role": target_role
-            }
-        )
-        if response.status_code == 200:
-            logger.info(f"Chat history saved successfully for user {user_name} with role {target_role}")
-        else:
-            logger.error(f"Failed to save chat history: {response.status_code} - {response.text}")
-=======
                 "session_state": session_state_json,  # Send as JSON string
                 "timestamp": cur_timestamp,
                 "source_page": source_page,
@@ -84,7 +61,6 @@
             logger.info("Chat/session data saved successfully")
         else:
             logger.error(f"Failed to save chat/session data: {response.status_code} | {response.text}")
->>>>>>> 692b1e98
     except Exception as e:
         logger.error(f"Error saving chat/session data: {str(e)}", exc_info=True)
 
@@ -232,22 +208,12 @@
         st.session_state.current_page = "Guidance Hub"
         # Save chat history before clearing
         if 'lp_messages' in st.session_state and len(st.session_state.lp_messages) > 0 and st.session_state.get('results_displayed', False):
-<<<<<<< HEAD
-            target_role = st.session_state.lp_data.get("target_role", "Unknown Role") if "lp_data" in st.session_state else "Unknown Role"
-            save_chat_history_api(
-                user_name=st.session_state.get("username", "User"),
-                chat_history=st.session_state.lp_messages,
-                cur_timestamp=st.session_state.cur_timestamp,
-                source_page="Learning Path",
-                target_role=target_role
-=======
             save_session_state_api(
                 user_name=st.session_state.get("username", "User"),
                 session_state_data=st.session_state.to_dict(),
                 cur_timestamp=st.session_state.cur_timestamp,
                 source_page="learning_path",
                 role=st.session_state.lp_data.get("target_role", "Unknown Role")
->>>>>>> 692b1e98
             )
             logger.info(f"Saved chat history on navigation back (results were displayed) for role {target_role}")
         else:
@@ -657,22 +623,12 @@
                 add_message("assistant", "Let's start fresh with a new learning path analysis!")
                 # Save chat history before resetting
                 if st.session_state.get('results_displayed', False):
-<<<<<<< HEAD
-                    target_role = st.session_state.lp_data.get("target_role", "Unknown Role") if "lp_data" in st.session_state else "Unknown Role"
-                    save_chat_history_api(
-                        user_name=st.session_state.get("username", "User"),
-                        chat_history=st.session_state.lp_messages,  # Send as a list, not JSON string
-                        cur_timestamp=st.session_state.cur_timestamp,
-                        source_page="Learning Path",
-                        target_role=target_role
-=======
                     save_session_state_api(
                         user_name=st.session_state.get("username", "User"),
                         session_state_data=st.session_state.to_dict(),
                         cur_timestamp=st.session_state.cur_timestamp,
                         source_page="learning_path",
                         role=st.session_state.lp_data.get("target_role", "Unknown Role")
->>>>>>> 692b1e98
                     )
                     logger.info(f"Saved chat history on restart via chat (results were displayed) for role {target_role}")
                 # Reset session state
@@ -728,22 +684,12 @@
         logger.info("User initiated learning path reset from sidebar button.")
         # Save chat history before resetting
         if len(st.session_state.get("lp_messages", [])) > 0 and st.session_state.get('results_displayed', False):
-<<<<<<< HEAD
-            target_role = st.session_state.lp_data.get("target_role", "Unknown Role") if "lp_data" in st.session_state else "Unknown Role"
-            save_chat_history_api(
-                user_name=st.session_state.get("username", "User"),
-                chat_history=st.session_state.lp_messages,  # Send as a list, not JSON string
-                cur_timestamp=st.session_state.cur_timestamp,
-                source_page="Learning Path",
-                target_role=target_role
-=======
             save_session_state_api(
                 user_name=st.session_state.get("username", "User"),
                 session_state_data=st.session_state.to_dict(),
                 cur_timestamp=st.session_state.cur_timestamp,
                 source_page="learning_path",
                 role=st.session_state.lp_data.get("target_role", "Unknown Role")
->>>>>>> 692b1e98
             )
             logger.info(f"Saved chat history on sidebar restart (results were displayed) for role {target_role}")
         # Reset chat state
@@ -760,22 +706,12 @@
         st.session_state.current_page = "Dashboard"
         # Save chat history
         if st.session_state.get('results_displayed', False):
-<<<<<<< HEAD
-            target_role = st.session_state.lp_data.get("target_role", "Unknown Role") if "lp_data" in st.session_state else "Unknown Role"
-            save_chat_history_api(
-                user_name=st.session_state.get("username", "User"),
-                chat_history=st.session_state.lp_messages,  # Send as a list, not JSON string
-                cur_timestamp=st.session_state.cur_timestamp,
-                source_page="Learning Path",
-                target_role=target_role
-=======
             save_session_state_api(
                 user_name=st.session_state.get("username", "User"),
                 session_state_data=st.session_state.to_dict(),
                 cur_timestamp=st.session_state.cur_timestamp,
                 source_page="learning_path",
                 role=st.session_state.lp_data.get("target_role", "Unknown Role")
->>>>>>> 692b1e98
             )
             logger.info(f"Saved chat history on end chat (results were displayed) for role {target_role}")
         # Clear specific states for this page
