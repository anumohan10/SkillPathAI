import logging
import os
import sys
import json
import streamlit as st
import pandas as pd
from datetime import datetime
import requests

# Ensure backend services can be imported
# sys.path.append(os.path.abspath(os.path.join(os.path.dirname(__file__), "..")))

# Import backend services
from frontend.ui_service import format_transition_plan

# Set up logging
logging.basicConfig(
    level=logging.INFO, # Changed default level
    format='%(asctime)s - %(name)s - %(levelname)s - %(message)s',
    handlers=[
        logging.FileHandler("career_transition_debug.log", mode='a'), # Append mode
        logging.StreamHandler(sys.stdout)
    ]
)
logger = logging.getLogger(__name__)
now = datetime.now()

# Define API URL - should be configurable in production
API_URL = "http://localhost:8000"

# Custom JSON encoder to handle non-serializable objects
class CustomJSONEncoder(json.JSONEncoder):
    def default(self, obj):
        if isinstance(obj, pd.DataFrame):
            return obj.to_dict('records')
        elif isinstance(obj, pd.Series):
            return obj.to_dict()
        elif isinstance(obj, (pd.Timestamp, datetime)):
            return obj.isoformat()
        elif hasattr(obj, 'to_dict'):
            return obj.to_dict()
        return str(obj)

def save_session_state_api(user_name, session_state_data, cur_timestamp):
    """Save entire session state data via API instead of direct function call."""
    try:
        logger.info(f"Type of session state data: {type(session_state_data)}")
        
        # Convert to JSON string for API using the custom encoder
        session_state_json = json.dumps(session_state_data, cls=CustomJSONEncoder)
        
        # Call the API endpoint to save session state data
        logger.info(f"Session state data: {session_state_json[:100]}...")  # Log only first 100 chars
        
        response = requests.post(
            f"{API_URL}/user-input/save-session-state",
            json={
                "user_name": user_name,
                "session_state": session_state_json,  # Send as JSON string
                "timestamp": cur_timestamp
            }
        )
        
        if response.status_code == 200:
            logger.info("Session state data saved successfully via API")
            return True
        else:
            logger.error(f"API error saving session state data: {response.status_code}")
            return False
    except Exception as e:
        logger.error(f"Error calling session state API: {str(e)}")
        return False

def extract_resume_text_api(file):
    """Extract text from a resume file using the API."""
    try:
        # Prepare the file for upload
        files = {"file": (file.name, file, file.type)}
        
        # Call the API endpoint
        response = requests.post(
            f"{API_URL}/user-input/resume/extract",
            files=files
        )
        
        if response.status_code == 200:
            data = response.json()
            if data.get("success"):
                logger.info("Resume text extracted successfully via API")
                return data.get("text", "")
            else:
                logger.warning(f"API returned failure: {data.get('message')}")
                return ""
        else:
            logger.error(f"API error extracting resume text: {response.status_code}")
            return ""
    except Exception as e:
        logger.error(f"Error calling resume extraction API: {str(e)}")
        return ""

def extract_skills_api(resume_text):
    """Extract skills from resume text using the API."""
    try:
        # Call the API endpoint
        response = requests.post(
            f"{API_URL}/user-input/skills/extract",
            json={"resume_text": resume_text}
        )
        
        if response.status_code == 200:
            data = response.json()
            if data.get("success"):
                logger.info(f"Successfully extracted {len(data['skills'])} skills via API")
                return data.get("skills", [])
            else:
                logger.warning(f"API returned failure: {data.get('message')}")
                return []
        else:
            logger.error(f"API error extracting skills: {response.status_code}")
            return []
    except Exception as e:
        logger.error(f"Error calling skills extraction API: {str(e)}")
        return []

def extract_skills_regex_api(resume_text):
    """Extract skills from resume text using regex via the API."""
    try:
        # Call the API endpoint
        response = requests.post(
            f"{API_URL}/user-input/skills/extract-regex",
            json={"resume_text": resume_text}
        )
        
        if response.status_code == 200:
            data = response.json()
            if data.get("success"):
                logger.info(f"Successfully extracted {len(data['skills'])} skills via regex API")
                return data.get("skills", [])
            else:
                logger.warning(f"API returned failure: {data.get('message')}")
                return []
        else:
            logger.error(f"API error extracting skills with regex: {response.status_code}")
            return []
    except Exception as e:
        logger.error(f"Error calling skills regex extraction API: {str(e)}")
        return []

def process_missing_skills_api(extracted_skills, target_role):
    """Process missing skills for a target role using the API."""
    try:
        # Call the API endpoint
        response = requests.post(
            f"{API_URL}/user-input/skills/missing",
            json={
                "extracted_skills": extracted_skills,
                "target_role": target_role
            }
        )
        
        if response.status_code == 200:
            data = response.json()
            if data.get("success"):
                logger.info(f"Successfully identified {len(data['missing_skills'])} missing skills via API")
                return data.get("missing_skills", [])
            else:
                logger.warning(f"API returned failure: {data.get('message')}")
                return []
        else:
            logger.error(f"API error processing missing skills: {response.status_code}")
            return []
    except Exception as e:
        logger.error(f"Error calling missing skills API: {str(e)}")
        return []

def store_career_analysis_api(username, resume_text, extracted_skills, target_role, missing_skills):
    """Store career analysis data using the API."""
    try:
        # Call the API endpoint
        response = requests.post(
            f"{API_URL}/user-input/career-analysis/store",
            json={
                "username": username,
                "resume_text": resume_text,
                "extracted_skills": extracted_skills,
                "target_role": target_role,
                "missing_skills": missing_skills
            }
        )
        
        if response.status_code == 200:
            data = response.json()
            if data.get("success"):
                logger.info(f"Successfully stored career analysis, ID: {data.get('resume_id')}")
                return data.get("resume_id")
            else:
                logger.warning(f"API returned failure: {data.get('message')}")
                return None
        else:
            logger.error(f"API error storing career analysis: {response.status_code}")
            return None
    except Exception as e:
        logger.error(f"Error calling career analysis storage API: {str(e)}")
        return None

def get_career_transition_courses_api(target_role, missing_skills, limit=6):
    """Get career transition courses using the API."""
    try:
        # Call the API endpoint
        response = requests.post(
            f"{API_URL}/user-input/career-courses",
            json={
                "target_role": target_role,
                "missing_skills": missing_skills,
                "limit": limit
            }
        )
        
        if response.status_code == 200:
            data = response.json()
            if data.get("success"):
                logger.info(f"Successfully retrieved {data.get('count', 0)} courses via API")
                return data
            else:
                logger.warning(f"API returned failure: {data.get('message')}")
                return {"courses": [], "count": 0}
        else:
            logger.error(f"API error getting career transition courses: {response.status_code}")
            return {"courses": [], "count": 0}
    except Exception as e:
        logger.error(f"Error calling career transition courses API: {str(e)}")
        return {"courses": [], "count": 0}

def format_transition_plan_api(username, current_skills, target_role, missing_skills, courses):
    """Format transition plan using the API."""
    try:
        # Call the API endpoint
        response = requests.post(
            f"{API_URL}/user-input/transition-plan",
            json={
                "username": username,
                "current_skills": current_skills,
                "target_role": target_role,
                "missing_skills": missing_skills,
                "courses": courses
            }
        )
        
        if response.status_code == 200:
            data = response.json()
            if data.get("success"):
                logger.info("Successfully formatted transition plan via API")
                return data
            else:
                logger.warning(f"API returned failure: {data.get('message')}")
                return None
        else:
            logger.error(f"API error formatting transition plan: {response.status_code}")
            return None
    except Exception as e:
        logger.error(f"Error calling transition plan API: {str(e)}")
        return None

def answer_career_question_api(question, user_context):
    """Answer a career-related question using the API."""
    try:
        # Call the API endpoint
        response = requests.post(
            f"{API_URL}/user-input/career-question",
            json={
                "question": question,
                "user_context": user_context
            }
        )
        
        if response.status_code == 200:
            data = response.json()
            if data.get("success"):
                logger.info("Successfully received answer from career question API")
                return data.get("response", "")
            else:
                logger.warning(f"API returned failure: {data.get('message')}")
                return "I'm having trouble answering your question right now. Please try asking in a different way."
        elif response.status_code == 503:
            # Service unavailable - extract error message from response
            error_detail = response.json().get("detail", "Unknown error")
            logger.error(f"Service unavailable: {error_detail}")
            return f"I'm having trouble answering your question right now: {error_detail}"
        else:
            logger.error(f"API error answering career question: {response.status_code}")
            return "I'm having trouble answering your question right now. Please try again later."
    except Exception as e:
        logger.error(f"Error calling career question API: {str(e)}")
        return "I'm having trouble connecting to the service right now. Please try again later."

def render_career_transition_page(): # Renamed function
    """Main function for the Career Transition feature with resume analysis."""

    # --- Log state at the beginning of each execution ---
    logger.info(f"--- Entering render_career_transition_page ---")
    logger.info(f"Current ct_state: {st.session_state.get('ct_state', 'Not Set')}")
    logger.info(f"Current page: {st.session_state.get('current_page', 'Not Set')}")
    logger.info(f"CT Messages count: {len(st.session_state.get('ct_messages', []))}")
    logger.info(f"CT Data keys: {list(st.session_state.get('ct_data', {}).keys())}")
    # --- End Logging ---

    # Add Back button
    if st.button("⬅️ Back to Guidance Hub"):
        st.session_state.current_page = "Guidance Hub"
        # Save chat history before clearing
        if 'ct_messages' in st.session_state and len(st.session_state.ct_messages) > 0 and st.session_state.get('results_displayed', False):
            save_session_state_api(
                user_name=st.session_state.get("username", "User"),
<<<<<<< HEAD
                chat_history=json.dumps(st.session_state.ct_messages),
                cur_timestamp=st.session_state.cur_timestamp,
                source_page="learning_path",
                role=st.session_state.lp_data.get("target_role", "Unknown Role")
=======
                session_state_data=st.session_state.to_dict(),
                cur_timestamp=st.session_state.cur_timestamp
>>>>>>> 3dd00cd3
            )
            logger.info("Saved chat history on navigation back (results were displayed)")
        else:
            logger.info("No chat history to save on navigation back (results were not displayed)")
        # Clear specific states for this page
        if 'ct_state' in st.session_state: del st.session_state.ct_state
        if 'ct_messages' in st.session_state: del st.session_state.ct_messages
        if 'ct_data' in st.session_state: del st.session_state.ct_data
        if 'results_displayed' in st.session_state: del st.session_state.results_displayed
        if 'cur_timestamp' in st.session_state: del st.session_state.cur_timestamp
        logger.info("Navigating back to Guidance Hub, resetting CT state.")
        st.rerun()

    # Add extra padding at the top
    st.markdown("<div style='height: 20px;'></div>", unsafe_allow_html=True)
    st.header("🚀 Career Transition Assistant")

    # Add expandable debug section
    with st.expander("Diagnostic Information (Click to expand)"):
        debug_container = st.container()

    # Apply custom CSS (Handled globally in main.py)
    # Removed CSS block
    # Optionally display session state for debugging
    debug_container.json(st.session_state.to_dict())

    # Initialize session state variables
    if "ct_state" not in st.session_state:
        st.session_state.ct_state = "ask_name"
        st.session_state.ct_messages = []
        st.session_state.ct_data = {}
        st.session_state.cur_timestamp = now.strftime("%Y-%m-%d %H:%M:%S")
        logger.info("Initialized career transition session state.")

    # Helper function to add messages to the chat
    def add_message(role, content):
        # Ensure messages list exists
        if "ct_messages" not in st.session_state: st.session_state.ct_messages = []
        st.session_state.ct_messages.append({"role": role, "content": content})
        logger.debug(f"Added CT message: {role} - {content[:50]}...") # Optional debug log

    # Display chat history
    if "ct_messages" in st.session_state:
        for msg in st.session_state.ct_messages:
            with st.chat_message(msg["role"]):
                st.markdown(msg["content"])

    # === State Machine ===
    current_ct_state = st.session_state.get("ct_state", "ask_name")

    # --- Ask Name --- #
    if current_ct_state == "ask_name":
        logger.info("Inside 'ask_name' state block.")
        # Check if messages list exists and is empty
        if not st.session_state.get("ct_messages", []):
            add_message("assistant", "👋 Hello! I'll help you transition to a new career based on your resume. What's your name?")
            logger.info("Added initial CT welcome message.")
            # Rerun needed ONLY to display the very first message
            st.rerun()

        user_input = st.chat_input("Your name", key="ct_user_input") # Added key
        if user_input:
            logger.info(f"Received name input: {user_input}")
            st.session_state.ct_data["name"] = user_input
            add_message("user", user_input)
            add_message("assistant", f"Nice to meet you, {user_input}! Please upload your resume so I can analyze your current skills.")
            st.session_state.ct_state = "ask_resume"
            logger.info(f"User name set: {user_input}. Updated ct_state to 'ask_resume'. Preparing to rerun.")
            st.rerun()

    # --- Ask Resume --- #
    elif current_ct_state == "ask_resume":
        logger.info("Inside 'ask_resume' state block.")
        uploaded_file = st.file_uploader("Upload your resume (PDF/DOCX):", type=["pdf", "docx"], key="ct_resume_uploader") # Unique key
        if uploaded_file:
            with st.spinner("Analyzing your resume..."):
                try:
                    # Use the API function instead of direct call
                    resume_text = extract_resume_text_api(uploaded_file)
                    if not resume_text or len(resume_text) < 50:
                        add_message("assistant", "⚠️ I couldn't extract enough text from your resume. Please try uploading a different file.")
                        logger.warning(f"Insufficient text extracted from {uploaded_file.name}")
                        st.rerun()

                    st.session_state.ct_data["resume_text"] = resume_text
                    logger.info("Resume text extracted.")

                    try:
                        # Use the API function instead of direct call
                        extracted_skills = extract_skills_api(resume_text)
                        logger.info("Skills extracted using API.")
                    except Exception as e:
                        logger.warning(f"API skill extraction failed: {e}. Falling back to regex.")
                        # Use the regex API function as fallback
                        extracted_skills = extract_skills_regex_api(resume_text)
                        logger.info("Skills extracted using regex API fallback.")

                    st.session_state.ct_data["extracted_skills"] = extracted_skills
                    add_message("user", f"*Uploaded resume: {uploaded_file.name}*")
                    skills_list = "\n".join([f"- {skill}" for skill in extracted_skills])
                    add_message("assistant", f"I've analyzed your resume and identified these skills:\n\n{skills_list}\n\nWhat career would you like to transition to?")
                    st.session_state.ct_state = "ask_target_role"
                    logger.info(f"Resume processed, {len(extracted_skills)} skills found. Moving to ask_target_role state.")
                    st.rerun()

                except Exception as e:
                    logger.error(f"Error processing resume: {str(e)}", exc_info=True)
                    debug_container.error(f"Error processing resume: {str(e)}")
                    add_message("assistant", "⚠️ There was an error processing your resume. Please try again with a different file format.")
                    st.rerun()

    # --- Ask Target Role --- #
    elif current_ct_state == "ask_target_role":
        logger.info("Inside 'ask_target_role' state block.")
        user_input = st.chat_input("E.g., Data Scientist, Software Engineer", key="ct_target_role_input") # Added key
        if user_input:
            target_role = user_input.strip()
            st.session_state.ct_data["target_role"] = target_role
            add_message("user", target_role)
            add_message("assistant", f"Thanks! I'll now analyze the skill gaps between your current profile and the requirements for a {target_role} role. This will take a moment...")
            logger.info(f"Target role set: {target_role}. Moving to analyze_skills state.")

            # Store data in the resume database (optional step before analysis)
            try:
                with st.spinner("Storing initial career data..."):
                    name = st.session_state.ct_data["name"]
                    resume_text = st.session_state.ct_data["resume_text"]
                    extracted_skills = st.session_state.ct_data["extracted_skills"]

                    # Use the ResumeSearchService from database.py for storage
                    # NOTE: Decide if storing here is necessary or if it should happen after analysis
                    # If using create_resumes_table, ensure it has a method like store_initial_resume
                    # or adapt store_career_analysis to handle potentially missing fields.
                    # For now, we assume store_career_analysis can handle this or we skip initial storage.
                    # Example using a hypothetical method:
                    # service = create_resumes_table()
                    # service.store_initial_resume(name, resume_text, extracted_skills, target_role)
                    debug_container.info("Skipping initial resume storage for now.") # Adjusted log
                    logger.info("Skipping initial resume data storage before full analysis.")
            except Exception as e:
                logger.error(f"Error during placeholder initial resume storage: {str(e)}", exc_info=True)
                debug_container.warning(f"Could not store initial resume data (placeholder): {str(e)}")
                # Continue analysis despite storage error

            st.session_state.ct_state = "analyze_skills"
            st.rerun()

    # --- Analyze Skills --- #
    elif current_ct_state == "analyze_skills":
        logger.info("Inside 'analyze_skills' state block.")
        # Prevent re-analysis on page refresh if already done
        if "missing_skills" not in st.session_state.ct_data:
            # Check if the 'Analyzing...' message needs to be added (avoid duplication)
            last_msg_role = st.session_state.ct_messages[-1]["role"] if st.session_state.get("ct_messages") else None
            if last_msg_role == "user": # Only add if the last message was the user setting the role
                 add_message("assistant", f"Analyzing skill gaps for {st.session_state.ct_data.get('target_role', 'the target role')}...")
                 st.rerun() # Rerun to show the message before the spinner starts

            with st.spinner("Analyzing skill gaps and generating recommendations..."):
                try:
                    name = st.session_state.ct_data["name"]
                    resume_text = st.session_state.ct_data["resume_text"]
                    extracted_skills = st.session_state.ct_data["extracted_skills"]
                    target_role = st.session_state.ct_data["target_role"]
                    logger.info(f"Starting skill analysis for {name} -> {target_role}.")

                    skill_progress = st.progress(0.0, text="Identifying missing skills...")
                    debug_container.write("Identifying missing skills...")
                    # Use the API function instead of direct call
                    missing_skills = process_missing_skills_api(extracted_skills, target_role)
                    st.session_state.ct_data["missing_skills"] = missing_skills
                    debug_container.success(f"Identified {len(missing_skills)} missing skills: {missing_skills}")
                    logger.info(f"Identified {len(missing_skills)} missing skills.")

                    skill_progress.progress(0.3, text="Storing analysis results...")
                    debug_container.write("Storing career analysis data...")
                    # Use the API function instead of direct call
                    try:
                        resume_id = store_career_analysis_api(
                            username=name,
                            resume_text=resume_text,
                            extracted_skills=extracted_skills,
                            target_role=target_role,
                            missing_skills=missing_skills
                        )
                        st.session_state.ct_data["resume_id"] = resume_id
                        debug_container.success(f"Analysis stored with ID: {resume_id}")
                        logger.info(f"Analysis stored with ID: {resume_id}")
                    except Exception as e:
                        logger.error(f"Failed to store career analysis: {e}", exc_info=True)
                        debug_container.warning(f"Failed to store analysis: {e}")
                        st.session_state.ct_data["resume_id"] = None # Indicate storage failure

                    skill_progress.progress(0.6, text="Searching for relevant courses...")
                    debug_container.write("Getting course recommendations...")
                    try:
                        # Use the API function instead of direct call
                        courses_result = get_career_transition_courses_api(
                            target_role=target_role,
                            missing_skills=missing_skills
                        )
                        if courses_result and courses_result.get("count", 0) > 0:
                            courses_df = pd.DataFrame(courses_result["courses"])
                            debug_container.success(f"Found {len(courses_df)} course recommendations.")
                            logger.info(f"Found {len(courses_df)} courses.")
                            st.session_state.ct_data["courses"] = courses_df
                        else:
                            debug_container.warning("No courses found for missing skills.")
                            logger.warning("No courses found for missing skills.")
                            st.session_state.ct_data["courses"] = pd.DataFrame()
                    except Exception as e:
                        logger.error(f"Failed to get courses: {e}", exc_info=True)
                        debug_container.error(f"Failed to get courses: {e}")
                        st.session_state.ct_data["courses"] = pd.DataFrame()

                    skill_progress.progress(1.0, text="Analysis complete!")
                    add_message("assistant", f"I've analyzed your path to becoming a {target_role}!")
                    st.session_state.ct_state = "display_results"
                    logger.info("Skill analysis complete. Moving to display_results state.")
                    st.rerun()

                except Exception as e:
                    logger.error(f"Error during skill analysis phase: {str(e)}", exc_info=True)
                    debug_container.error(f"Error during skill analysis: {str(e)}")
                    add_message("assistant", "I encountered an error during analysis. Let's try setting the target role again.")
                    st.session_state.ct_state = "ask_target_role"
                    # Clean up potentially partial analysis data
                    if "missing_skills" in st.session_state.ct_data: del st.session_state.ct_data["missing_skills"]
                    if "courses" in st.session_state.ct_data: del st.session_state.ct_data["courses"]
                    if "resume_id" in st.session_state.ct_data: del st.session_state.ct_data["resume_id"]
                    st.rerun()
        else:
             # If analysis already done, just ensure we are in display state
             if st.session_state.ct_state != "display_results":
                 logger.info("Analysis already done, ensuring state is display_results.")
                 st.session_state.ct_state = "display_results"
                 st.rerun() # Rerun if state was wrong
             else:
                 logger.info("Analysis already done, state is correct (display_results).")

    # --- Display Results --- #
    elif current_ct_state == "display_results":
        logger.info("Inside 'display_results' state block.")
        if "results_displayed" not in st.session_state:
            logger.info("Displaying career transition results.")
            name = st.session_state.ct_data.get("name", "User")
            target_role = st.session_state.ct_data.get("target_role", "your target role")
            extracted_skills = st.session_state.ct_data.get("extracted_skills", [])
            missing_skills = st.session_state.ct_data.get("missing_skills", [])
            courses_df = st.session_state.ct_data.get("courses", pd.DataFrame())

            courses_list = []
            if not courses_df.empty:
                try:
                    # Ensure columns are suitable for to_dict('records')
                    # Example: Rename columns if they cause issues
                    # courses_df.columns = ['title', 'url', 'description']
                    courses_list = courses_df.to_dict('records')
                except Exception as e:
                    logger.error(f"Error converting courses DataFrame to dict: {e}")
                    debug_container.warning(f"Could not format course data for display: {e}")

            # Use formatting function for consistent UI
            try:
                # Use the API function instead of direct call
                transition_plan = format_transition_plan_api(
                    username=name,
                    current_skills=extracted_skills,
                    target_role=target_role,
                    missing_skills=missing_skills,
                    courses=courses_list
                )

                if transition_plan:
                    add_message("assistant", transition_plan.get("skill_assessment", ""))

                    if transition_plan.get("has_valid_courses", False):
                        full_message = transition_plan.get("introduction", "") + transition_plan.get("course_recommendations", "")
                        add_message("assistant", full_message)
                    else:
                        add_message("assistant", transition_plan.get("introduction", ""))
                        add_message("assistant", "I couldn't find specific courses for your skill gaps. Try searching for courses related to the skills mentioned above on platforms like Coursera, Udemy, or LinkedIn Learning.")
                        logger.warning("No valid courses found for transition plan display.")

                    add_message("assistant", transition_plan.get("career_advice", ""))
                else:
                    # Fallback to direct formatting if API fails
                    transition_plan = format_transition_plan(
                        username=name,
                        current_skills=extracted_skills,
                        target_role=target_role,
                        missing_skills=missing_skills,
                        courses=courses_list
                    )
                    
                    add_message("assistant", transition_plan["skill_assessment"])

                    if transition_plan["has_valid_courses"]:
                        full_message = transition_plan["introduction"] + transition_plan["course_recommendations"]
                        add_message("assistant", full_message)
                    else:
                        add_message("assistant", transition_plan["introduction"])
                        add_message("assistant", "I couldn't find specific courses for your skill gaps. Try searching for courses related to the skills mentioned above on platforms like Coursera, Udemy, or LinkedIn Learning.")
                        logger.warning("No valid courses found for transition plan display.")

                    add_message("assistant", transition_plan["career_advice"])

            except Exception as e:
                 logger.error(f"Error formatting transition plan: {e}", exc_info=True)
                 debug_container.error(f"Error formatting results: {e}")
                 # Display raw data as fallback
                 add_message("assistant", f"**Skill Assessment:**\nCurrent Skills: {json.dumps(extracted_skills)}\nMissing Skills for {target_role}: {json.dumps(missing_skills)}")
                 if not courses_df.empty:
                     try:
                         add_message("assistant", f"**Course Recommendations:**\n{courses_df.to_string()}")
                     except Exception as df_e:
                         add_message("assistant", f"**Course Recommendations:** Could not display DataFrame: {df_e}")
                         logger.error(f"Could not display courses DataFrame: {df_e}")
                 else:
                     add_message("assistant", "No specific courses found.")
                 add_message("assistant", "Focus on bridging the identified skill gaps through projects and learning.")

            st.session_state.results_displayed = True
            st.rerun() # Rerun once to display all messages

        # Handle follow-up questions
        user_input = st.chat_input("Ask a question about your career transition plan or type 'restart' to begin again", key="ct_followup_input") # Added key
        if user_input:
            add_message("user", user_input)
            logger.info(f"User asked follow-up question: {user_input}")

            # Check if user wants to restart
            if user_input.lower() in ['restart', 'start over', 'reset']:
                add_message("assistant", "Let's start fresh with a new career transition analysis!")
                # Save chat history before resetting
                if st.session_state.get('results_displayed', False):
                    save_session_state_api(
                        user_name=st.session_state.get("username", "User"),
                        session_state_data=st.session_state.to_dict(),
                        cur_timestamp=st.session_state.cur_timestamp
                    )
                    logger.info("Saved chat history on restart via chat (results were displayed)")
                # Reset session state
                st.session_state.ct_state = "ask_name"
                st.session_state.ct_messages = []
                st.session_state.ct_data = {}
                st.session_state.cur_timestamp = now.strftime("%Y-%m-%d %H:%M:%S")
                if "results_displayed" in st.session_state:
                    del st.session_state.results_displayed
                st.rerun()

            with st.spinner("Thinking..."):
                try:
                    # Create context for the chat service
                    user_context = {
                        'name': st.session_state.ct_data.get('name', 'User'),
                        'target_role': st.session_state.ct_data.get('target_role', 'Unknown'),
                        'skills': list(st.session_state.ct_data.get('missing_skills', {})),
                        'chat_history': st.session_state.ct_messages
                        # Optionally add course info if relevant to context
                        # 'courses': st.session_state.lp_data.get("courses", pd.DataFrame()).to_dict('records')
                    }

                    # Use API instead of direct function call
                    followup_response = answer_career_question_api(user_input, user_context)
                    add_message("assistant", followup_response)
                    logger.info("Generated follow-up response.")
                except Exception as e:
                    logger.error(f"Error generating follow-up response: {str(e)}", exc_info=True)
                    debug_container.error(f"Error generating response: {str(e)}")
                    add_message("assistant", "I'm having trouble processing your question right now. Could you try asking in a different way or focusing on the provided path?")

            st.rerun() # Rerun to display the new messages

    # --- Fallback for unexpected state --- #
    else:
        logger.error(f"Reached unexpected career transition state: {current_ct_state}")
        st.error("Something went wrong. Resetting career transition conversation.")
        # Reset state
        st.session_state.ct_state = "ask_name"
        st.session_state.ct_messages = []
        st.session_state.ct_data = {}
        st.session_state.cur_timestamp = now.strftime("%Y-%m-%d %H:%M:%S")
        if "results_displayed" in st.session_state:
            del st.session_state.results_displayed
        st.rerun()

    # --- Sidebar Actions ---
    st.sidebar.divider()
    st.sidebar.header("Chat Controls")
    if st.sidebar.button("🔄 Restart Analysis"):
        logger.info("User initiated career transition reset from sidebar button.")
        # Save chat history before resetting
        if len(st.session_state.get("ct_messages", [])) > 0 and st.session_state.get('results_displayed', False):
            save_session_state_api(
                user_name=st.session_state.get("username", "User"),
                session_state_data=st.session_state.to_dict(),
                cur_timestamp=st.session_state.cur_timestamp
            )
            logger.info("Saved chat history on sidebar restart (results were displayed)")
        # Reset chat state
        st.session_state.ct_state = "ask_name"
        st.session_state.ct_messages = []
        st.session_state.ct_data = {}
        st.session_state.cur_timestamp = now.strftime("%Y-%m-%d %H:%M:%S")
        if "results_displayed" in st.session_state:
            del st.session_state.results_displayed
        st.rerun()

    if st.sidebar.button("⏹️ End Chat"):
        logger.info("User clicked End Chat from sidebar button.")
        st.session_state.current_page = "Dashboard"
        # Save chat history
        if st.session_state.get('results_displayed', False):
            save_session_state_api(
                user_name=st.session_state.get("username", "User"),
                session_state_data=st.session_state.to_dict(),
                cur_timestamp=st.session_state.cur_timestamp
            )
            logger.info("Saved chat history on end chat (results were displayed)")
        # Clear specific states for this page
        if 'ct_state' in st.session_state: del st.session_state.ct_state
        if 'ct_messages' in st.session_state: del st.session_state.ct_messages
        if 'ct_data' in st.session_state: del st.session_state.ct_data
        if 'results_displayed' in st.session_state: del st.session_state.results_displayed
        if 'cur_timestamp' in st.session_state: del st.session_state.cur_timestamp
        logger.info("Navigating back to Guidance Hub, resetting CT state.")
        st.rerun()<|MERGE_RESOLUTION|>--- conflicted
+++ resolved
@@ -311,15 +311,8 @@
         if 'ct_messages' in st.session_state and len(st.session_state.ct_messages) > 0 and st.session_state.get('results_displayed', False):
             save_session_state_api(
                 user_name=st.session_state.get("username", "User"),
-<<<<<<< HEAD
-                chat_history=json.dumps(st.session_state.ct_messages),
-                cur_timestamp=st.session_state.cur_timestamp,
-                source_page="learning_path",
-                role=st.session_state.lp_data.get("target_role", "Unknown Role")
-=======
                 session_state_data=st.session_state.to_dict(),
                 cur_timestamp=st.session_state.cur_timestamp
->>>>>>> 3dd00cd3
             )
             logger.info("Saved chat history on navigation back (results were displayed)")
         else:
